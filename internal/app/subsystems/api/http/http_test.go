package http

import (
	"bytes"
	"fmt"
	"io"
	"net/http"
	"testing"
	"time"

	"github.com/resonatehq/resonate/internal/api"
	"github.com/resonatehq/resonate/internal/app/subsystems/api/test"
	"github.com/resonatehq/resonate/internal/kernel/t_api"
	"github.com/resonatehq/resonate/pkg/promise"
	"github.com/stretchr/testify/assert"
)

type httpTest struct {
	*test.API
	subsystem api.Subsystem
	errors    chan error
	client    *http.Client
}

func setup() *httpTest {
	api := &test.API{}
	errors := make(chan error)
	subsystem := New(api, &Config{
		Addr:    "127.0.0.1:8888",
		Timeout: 1 * time.Second,
	})

	// start http server
	go subsystem.Start(errors)
	time.Sleep(100 * time.Millisecond)

	return &httpTest{
		API:       api,
		subsystem: subsystem,
		errors:    errors,
		client:    &http.Client{Timeout: 1 * time.Second},
	}
}

func (t *httpTest) teardown() error {
	defer close(t.errors)
	defer t.client.CloseIdleConnections()
	return t.subsystem.Stop()
}

func TestHttpServer(t *testing.T) {
	httpTest := setup()

	for _, tc := range []struct {
		name    string
		path    string
		method  string
		headers map[string]string
		body    []byte
		req     *t_api.Request
		res     *t_api.Response
		status  int
	}{
		{
			name:   "ReadPromise",
			path:   "promises/foo",
			method: "GET",
			req: &t_api.Request{
				Kind: t_api.ReadPromise,
				ReadPromise: &t_api.ReadPromiseRequest{
					Id: "foo",
				},
			},
			res: &t_api.Response{
				Kind: t_api.ReadPromise,
				ReadPromise: &t_api.ReadPromiseResponse{
					Status: t_api.StatusOK,
					Promise: &promise.Promise{
						Id:    "foo",
						State: promise.Pending,
					},
				},
			},
			status: 200,
		},
		{
			name:   "ReadPromiseNotFound",
			path:   "promises/bar",
			method: "GET",
			req: &t_api.Request{
				Kind: t_api.ReadPromise,
				ReadPromise: &t_api.ReadPromiseRequest{
					Id: "bar",
				},
			},
			res: &t_api.Response{
				Kind: t_api.ReadPromise,
				ReadPromise: &t_api.ReadPromiseResponse{
					Status:  t_api.StatusPromiseNotFound,
					Promise: nil,
				},
			},
			status: 404,
		},
		{
			name:   "SearchPromises",
			path:   "promises?id=*&limit=10",
			method: "GET",
			req: &t_api.Request{
				Kind: t_api.SearchPromises,
				SearchPromises: &t_api.SearchPromisesRequest{
					Id: "*",
					States: []promise.State{
						promise.Pending,
						promise.Resolved,
						promise.Rejected,
						promise.Timedout,
						promise.Canceled,
					},
					Limit: 10,
				},
			},
			res: &t_api.Response{
				Kind: t_api.SearchPromises,
				SearchPromises: &t_api.SearchPromisesResponse{
					Status:   t_api.StatusOK,
					Cursor:   nil,
					Promises: []*promise.Promise{},
				},
			},
			status: 200,
		},
		{
			name:   "SearchPromisesCursor",
			path:   "promises?cursor=eyJhbGciOiJIUzI1NiIsInR5cCI6IkpXVCJ9.eyJOZXh0Ijp7ImlkIjoiKiIsInN0YXRlcyI6WyJQRU5ESU5HIl0sImxpbWl0IjoxMCwic29ydElkIjoxMDB9fQ.VbqZxXyDuuOb6o-8CmraefFtDDnmThSopiRT_A-N__0",
			method: "GET",
			req: &t_api.Request{
				Kind: t_api.SearchPromises,
				SearchPromises: &t_api.SearchPromisesRequest{
					Id: "*",
					States: []promise.State{
						promise.Pending,
					},
					Limit:  10,
					SortId: test.Int64ToPointer(100),
				},
			},
			res: &t_api.Response{
				Kind: t_api.SearchPromises,
				SearchPromises: &t_api.SearchPromisesResponse{
<<<<<<< HEAD
					Status:   t_api.StatusOK,
					Cursor:   nil, // not checked
=======
					Status: t_api.StatusOK,
					Cursor: &t_api.Cursor[t_api.SearchPromisesRequest]{
						Next: &t_api.SearchPromisesRequest{
							Id: "*",
							States: []promise.State{
								promise.Pending,
								promise.Resolved,
								promise.Rejected,
								promise.Timedout,
								promise.Canceled,
							},
							Limit:  10,
							SortId: test.Int64ToPointer(10),
						},
					},
>>>>>>> f8ac97f1
					Promises: []*promise.Promise{},
				},
			},
			status: 200,
		},
		{
			name:   "SearchPromisesPending",
			path:   "promises?id=*&state=pending&limit=10",
			method: "GET",
			req: &t_api.Request{
				Kind: t_api.SearchPromises,
				SearchPromises: &t_api.SearchPromisesRequest{
					Id: "*",
					States: []promise.State{
						promise.Pending,
					},
					Limit: 10,
				},
			},
			res: &t_api.Response{
				Kind: t_api.SearchPromises,
				SearchPromises: &t_api.SearchPromisesResponse{
					Status:   t_api.StatusOK,
					Cursor:   nil,
					Promises: []*promise.Promise{},
				},
			},
			status: 200,
		},
		{
			name:   "SearchPromisesResolved",
			path:   "promises?id=*&state=resolved&limit=10",
			method: "GET",
			req: &t_api.Request{
				Kind: t_api.SearchPromises,
				SearchPromises: &t_api.SearchPromisesRequest{
					Id: "*",
					States: []promise.State{
						promise.Resolved,
					},
					Limit: 10,
				},
			},
			res: &t_api.Response{
				Kind: t_api.SearchPromises,
				SearchPromises: &t_api.SearchPromisesResponse{
					Status:   t_api.StatusOK,
					Cursor:   nil,
					Promises: []*promise.Promise{},
				},
			},
			status: 200,
		},
		{
			name:   "SearchPromisesRejected",
			path:   "promises?id=*&state=rejected&limit=10",
			method: "GET",
			req: &t_api.Request{
				Kind: t_api.SearchPromises,
				SearchPromises: &t_api.SearchPromisesRequest{
					Id: "*",
					States: []promise.State{
						promise.Rejected,
						promise.Timedout,
						promise.Canceled,
					},
					Limit: 10,
				},
			},
			res: &t_api.Response{
				Kind: t_api.SearchPromises,
				SearchPromises: &t_api.SearchPromisesResponse{
					Status:   t_api.StatusOK,
					Cursor:   nil,
					Promises: []*promise.Promise{},
				},
			},
			status: 200,
		},
		{
			name:   "SearchPromisesInvocation",
			path:   "promises?id=*&tags=%7B%22resonate%3Ainvocation%22%3A%22true%22%7D&limit=10",
			method: "GET",
			req: &t_api.Request{
				Kind: t_api.SearchPromises,
				SearchPromises: &t_api.SearchPromisesRequest{
					Id: "*",
					States: []promise.State{
						promise.Pending,
						promise.Resolved,
						promise.Rejected,
						promise.Timedout,
						promise.Canceled,
					},
					Tags: map[string]string{
						"resonate:invocation": "true",
					},
					Limit: 10,
				},
			},
			res: &t_api.Response{
				Kind: t_api.SearchPromises,
				SearchPromises: &t_api.SearchPromisesResponse{
					Status:   t_api.StatusOK,
					Cursor:   nil,
					Promises: []*promise.Promise{},
				},
			},
			status: 200,
		},
		{
			name:   "SearchPromisesInvalidQuery",
			path:   "promises?id=",
			method: "GET",
			req:    nil,
			res:    nil,
			status: 400,
		},
		{
			name:   "SearchPromisesInvalidLimit",
			path:   "promises?id=*&limit=0",
			method: "GET",
			req:    nil,
			res:    nil,
			status: 400,
		},
		{
			name:   "SearchPromisesInvalidState",
<<<<<<< HEAD
			path:   "promises?id=*&state=x",
			method: "GET",
			req:    nil,
			res:    nil,
			status: 400,
		},
		{
			name:   "SearchPromisesInvalidTags",
			path:   "promises?id=*&tags=x",
=======
			path:   "promises?id=*&state=*",
>>>>>>> f8ac97f1
			method: "GET",
			req:    nil,
			res:    nil,
			status: 400,
		},
		{
			name:   "CreatePromise",
			path:   "promises",
			method: "POST",
			headers: map[string]string{
				"Idempotency-Key": "bar",
				"Strict":          "true",
			},
			body: []byte(`{
				"id": "foo",
				"param": {
					"headers": {"a":"a","b":"b","c":"c"},
					"data": "cGVuZGluZw=="
				},
				"timeout": 1
			}`),
			req: &t_api.Request{
				Kind: t_api.CreatePromise,
				CreatePromise: &t_api.CreatePromiseRequest{
					Id:             "foo",
					IdempotencyKey: test.IdempotencyKeyToPointer("bar"),
					Strict:         true,
					Param: promise.Value{
						Headers: map[string]string{"a": "a", "b": "b", "c": "c"},
						Data:    []byte("pending"),
					},
					Timeout: 1,
				},
			},
			res: &t_api.Response{
				Kind: t_api.CreatePromise,
				CreatePromise: &t_api.CreatePromiseResponse{
					Status: t_api.StatusCreated,
					Promise: &promise.Promise{
						Id:    "foo",
						State: promise.Pending,
					},
				},
			},
			status: 201,
		},
		{
			name:   "CreatePromiseMinimal",
			path:   "promises",
			method: "POST",
			body: []byte(`{
				"id": "foo",
				"timeout": 1
			}`),
			req: &t_api.Request{
				Kind: t_api.CreatePromise,
				CreatePromise: &t_api.CreatePromiseRequest{
					Id:             "foo",
					IdempotencyKey: nil,
					Strict:         false,
					Param: promise.Value{
						Headers: nil,
						Data:    nil,
					},
					Timeout: 1,
				},
			},
			res: &t_api.Response{
				Kind: t_api.CreatePromise,
				CreatePromise: &t_api.CreatePromiseResponse{
					Status: t_api.StatusCreated,
					Promise: &promise.Promise{
						Id:    "foo",
						State: promise.Pending,
					},
				},
			},
			status: 201,
		},
		{
			name:   "CancelPromise",
			path:   "promises/foo",
			method: "PATCH",
			headers: map[string]string{
				"Idempotency-Key": "bar",
				"Strict":          "true",
			},
			body: []byte(`{
				"state": "REJECTED_CANCELED", 
				"value": {
					"headers": {"a":"a","b":"b","c":"c"},
					"data": "Y2FuY2Vs"
				}
			}`),
			req: &t_api.Request{
				Kind: t_api.CancelPromise,
				CancelPromise: &t_api.CancelPromiseRequest{
					Id:             "foo",
					IdempotencyKey: test.IdempotencyKeyToPointer("bar"),
					Strict:         true,
					Value: promise.Value{
						Headers: map[string]string{"a": "a", "b": "b", "c": "c"},
						Data:    []byte("cancel"),
					},
				},
			},
			res: &t_api.Response{
				Kind: t_api.CancelPromise,
				CancelPromise: &t_api.CompletePromiseResponse{
					Status: t_api.StatusCreated,
					Promise: &promise.Promise{
						Id:    "foo",
						State: promise.Canceled,
					},
				},
			},
			status: 201,
		},
		{
			name:   "CancelPromiseMinimal",
			path:   "promises/foo",
			method: "PATCH",
			body: []byte(`{
				"state": "REJECTED_CANCELED"
			}`),
			req: &t_api.Request{
				Kind: t_api.CancelPromise,
				CancelPromise: &t_api.CancelPromiseRequest{
					Id:             "foo",
					IdempotencyKey: nil,
					Strict:         false,
					Value: promise.Value{
						Headers: nil,
						Data:    nil,
					},
				},
			},
			res: &t_api.Response{
				Kind: t_api.CancelPromise,
				CancelPromise: &t_api.CompletePromiseResponse{
					Status: t_api.StatusCreated,
					Promise: &promise.Promise{
						Id:    "foo",
						State: promise.Canceled,
					},
				},
			},
			status: 201,
		},
		{
			name:   "ResolvePromise",
			path:   "promises/foo",
			method: "PATCH",
			headers: map[string]string{
				"Idempotency-Key": "bar",
				"Strict":          "true",
			},
			body: []byte(`{
				"state": "RESOLVED", 
				"value": {
					"headers": {"a":"a","b":"b","c":"c"},
					"data": "cmVzb2x2ZQ=="
				}
			}`),
			req: &t_api.Request{
				Kind: t_api.ResolvePromise,
				ResolvePromise: &t_api.ResolvePromiseRequest{
					Id:             "foo",
					IdempotencyKey: test.IdempotencyKeyToPointer("bar"),
					Strict:         true,
					Value: promise.Value{
						Headers: map[string]string{"a": "a", "b": "b", "c": "c"},
						Data:    []byte("resolve"),
					},
				},
			},
			res: &t_api.Response{
				Kind: t_api.ResolvePromise,
				ResolvePromise: &t_api.CompletePromiseResponse{
					Status: t_api.StatusCreated,
					Promise: &promise.Promise{
						Id:    "foo",
						State: promise.Resolved,
					},
				},
			},
			status: 201,
		},
		{
			name:   "ResolvePromiseMinimal",
			path:   "promises/foo",
			method: "PATCH",
			body: []byte(`{
				"state": "RESOLVED" 
			}`),
			req: &t_api.Request{
				Kind: t_api.ResolvePromise,
				ResolvePromise: &t_api.ResolvePromiseRequest{
					Id:             "foo",
					IdempotencyKey: nil,
					Strict:         false,
					Value: promise.Value{
						Headers: nil,
						Data:    nil,
					},
				},
			},
			res: &t_api.Response{
				Kind: t_api.ResolvePromise,
				ResolvePromise: &t_api.CompletePromiseResponse{
					Status: t_api.StatusCreated,
					Promise: &promise.Promise{
						Id:    "foo",
						State: promise.Resolved,
					},
				},
			},
			status: 201,
		},
		{
			name:   "RejectPromise",
			path:   "promises/foo",
			method: "PATCH",
			headers: map[string]string{
				"Idempotency-Key": "bar",
				"Strict":          "true",
			},
			body: []byte(`{
				"state": "REJECTED", 
				"value": {
					"headers": {"a":"a","b":"b","c":"c"},
					"data": "cmVqZWN0"
				}
			}`),
			req: &t_api.Request{
				Kind: t_api.RejectPromise,
				RejectPromise: &t_api.RejectPromiseRequest{
					Id:             "foo",
					IdempotencyKey: test.IdempotencyKeyToPointer("bar"),
					Strict:         true,
					Value: promise.Value{
						Headers: map[string]string{"a": "a", "b": "b", "c": "c"},
						Data:    []byte("reject"),
					},
				},
			},
			res: &t_api.Response{
				Kind: t_api.RejectPromise,
				RejectPromise: &t_api.CompletePromiseResponse{
					Status: t_api.StatusCreated,
					Promise: &promise.Promise{
						Id:    "foo",
						State: promise.Rejected,
					},
				},
			},
			status: 201,
		},
		{
			name:   "RejectPromiseMinimal",
			path:   "promises/foo",
			method: "PATCH",
			body: []byte(`{
				"state": "REJECTED"
			}`),
			req: &t_api.Request{
				Kind: t_api.RejectPromise,
				RejectPromise: &t_api.RejectPromiseRequest{
					Id:             "foo",
					IdempotencyKey: nil,
					Strict:         false,
					Value: promise.Value{
						Headers: nil,
						Data:    nil,
					},
				},
			},
			res: &t_api.Response{
				Kind: t_api.ResolvePromise,
				RejectPromise: &t_api.CompletePromiseResponse{
					Status: t_api.StatusCreated,
					Promise: &promise.Promise{
						Id:    "foo",
						State: promise.Rejected,
					},
				},
			},
			status: 201,
		},
	} {
		t.Run(tc.name, func(t *testing.T) {
			httpTest.Load(t, tc.req, tc.res)

			req, err := http.NewRequest(tc.method, fmt.Sprintf("http://127.0.0.1:8888/%s", tc.path), bytes.NewBuffer(tc.body))
			if err != nil {
				t.Fatal(err)
			}

			// set headers
			req.Header.Set("Content-Type", "application/json")
			for key, val := range tc.headers {
				req.Header.Set(key, val)
			}

			res, err := httpTest.client.Do(req)
			if err != nil {
				t.Fatal(err)
			}
			defer res.Body.Close()

			body, err := io.ReadAll(res.Body)
			if err != nil {
				t.Fatal(err)
			}

			assert.Equal(t, tc.status, res.StatusCode, string(body))

			// TODO: assert body

			select {
			case err := <-httpTest.errors:
				t.Fatal(err)
			default:
			}
		})
	}

	// stop the server
	if err := httpTest.teardown(); err != nil {
		t.Fatal(err)
	}
}<|MERGE_RESOLUTION|>--- conflicted
+++ resolved
@@ -148,26 +148,8 @@
 			res: &t_api.Response{
 				Kind: t_api.SearchPromises,
 				SearchPromises: &t_api.SearchPromisesResponse{
-<<<<<<< HEAD
 					Status:   t_api.StatusOK,
 					Cursor:   nil, // not checked
-=======
-					Status: t_api.StatusOK,
-					Cursor: &t_api.Cursor[t_api.SearchPromisesRequest]{
-						Next: &t_api.SearchPromisesRequest{
-							Id: "*",
-							States: []promise.State{
-								promise.Pending,
-								promise.Resolved,
-								promise.Rejected,
-								promise.Timedout,
-								promise.Canceled,
-							},
-							Limit:  10,
-							SortId: test.Int64ToPointer(10),
-						},
-					},
->>>>>>> f8ac97f1
 					Promises: []*promise.Promise{},
 				},
 			},
@@ -248,7 +230,7 @@
 			status: 200,
 		},
 		{
-			name:   "SearchPromisesInvocation",
+			name:   "SearchPromisesTags",
 			path:   "promises?id=*&tags=%7B%22resonate%3Ainvocation%22%3A%22true%22%7D&limit=10",
 			method: "GET",
 			req: &t_api.Request{
@@ -296,7 +278,6 @@
 		},
 		{
 			name:   "SearchPromisesInvalidState",
-<<<<<<< HEAD
 			path:   "promises?id=*&state=x",
 			method: "GET",
 			req:    nil,
@@ -306,9 +287,6 @@
 		{
 			name:   "SearchPromisesInvalidTags",
 			path:   "promises?id=*&tags=x",
-=======
-			path:   "promises?id=*&state=*",
->>>>>>> f8ac97f1
 			method: "GET",
 			req:    nil,
 			res:    nil,
