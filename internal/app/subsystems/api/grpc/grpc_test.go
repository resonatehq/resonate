// update proto
package grpc

import (
	"context"
	"testing"
	"time"

	"github.com/resonatehq/resonate/internal/api"
	grpcApi "github.com/resonatehq/resonate/internal/app/subsystems/api/grpc/api"
	"github.com/resonatehq/resonate/internal/app/subsystems/api/test"
	"github.com/resonatehq/resonate/pkg/promise"

	"github.com/resonatehq/resonate/internal/kernel/t_api"
	"github.com/stretchr/testify/assert"
	"google.golang.org/grpc"
	"google.golang.org/grpc/codes"
	"google.golang.org/grpc/credentials/insecure"
	"google.golang.org/grpc/status"
)

type grpcTest struct {
	*test.API
	subsystem api.Subsystem
	errors    chan error
	conn      *grpc.ClientConn
	client    grpcApi.PromiseServiceClient
}

func setup() (*grpcTest, error) {
	api := &test.API{}
	errors := make(chan error)
	subsystem := New(api, &Config{
		Addr: "127.0.0.1:5555",
	})

	// start grpc server
	go subsystem.Start(errors)
	time.Sleep(100 * time.Millisecond)

	conn, err := grpc.Dial("127.0.0.1:5555", grpc.WithTransportCredentials(insecure.NewCredentials()))
	if err != nil {
		return nil, err
	}

	return &grpcTest{
		API:       api,
		subsystem: subsystem,
		errors:    errors,
		conn:      conn,
		client:    grpcApi.NewPromiseServiceClient(conn),
	}, nil
}

func (t *grpcTest) teardown() error {
	defer close(t.errors)

	if err := t.conn.Close(); err != nil {
		return err
	}

	return t.subsystem.Stop()
}

func TestReadPromise(t *testing.T) {
	grpcTest, err := setup()
	if err != nil {
		t.Fatal(err)
	}

	for _, tc := range []struct {
		name    string
		grpcReq *grpcApi.ReadPromiseRequest
		req     *t_api.Request
		res     *t_api.Response
		code    codes.Code // grpc error code
	}{
		{
			name: "ReadPromise",
			grpcReq: &grpcApi.ReadPromiseRequest{
				Id: "foo",
			},
			req: &t_api.Request{
				Kind: t_api.ReadPromise,
				ReadPromise: &t_api.ReadPromiseRequest{
					Id: "foo",
				},
			},
			res: &t_api.Response{
				Kind: t_api.ReadPromise,
				ReadPromise: &t_api.ReadPromiseResponse{
					Status: t_api.StatusOK,
					Promise: &promise.Promise{
						Id:    "foo",
						State: promise.Pending,
					},
				},
			},
			code: codes.OK,
		},
		{
			name: "ReadPromiseNotFound",
			grpcReq: &grpcApi.ReadPromiseRequest{
				Id: "bar",
			},
			req: &t_api.Request{
				Kind: t_api.ReadPromise,
				ReadPromise: &t_api.ReadPromiseRequest{
					Id: "bar",
				},
			},
			res: &t_api.Response{
				Kind: t_api.ReadPromise,
				ReadPromise: &t_api.ReadPromiseResponse{
					Status:  t_api.StatusPromiseNotFound,
					Promise: nil,
				},
			},
			code: codes.NotFound,
		},
	} {
		t.Run(tc.name, func(t *testing.T) {
			grpcTest.Load(t, tc.req, tc.res)

			ctx, cancel := context.WithTimeout(context.Background(), 100*time.Millisecond)
			defer cancel()

			_, err := grpcTest.client.ReadPromise(ctx, tc.grpcReq)
			if err != nil {
				// actual grpc error
				s, ok := status.FromError(err)
				if !ok {
					t.Fatal(err)
				}
				assert.Equal(t, tc.code, s.Code())
				return
			}

			assert.Equal(t, tc.code, codes.OK)

			select {
			case err := <-grpcTest.errors:
				t.Fatal(err)
			default:
			}
		})
	}

	if err := grpcTest.teardown(); err != nil {
		t.Fatal(err)
	}
}

func TestSearchPromises(t *testing.T) {
	grpcTest, err := setup()
	if err != nil {
		t.Fatal(err)
	}

	for _, tc := range []struct {
		name    string
		grpcReq *grpcApi.SearchPromisesRequest
		req     *t_api.Request
		res     *t_api.Response
	}{
		{
			name: "SearchPromises",
			grpcReq: &grpcApi.SearchPromisesRequest{
				Id:    "*",
				Limit: 10,
			},
			req: &t_api.Request{
				Kind: t_api.SearchPromises,
				SearchPromises: &t_api.SearchPromisesRequest{
					Id: "*",
					States: []promise.State{
						promise.Pending,
						promise.Resolved,
						promise.Rejected,
						promise.Timedout,
						promise.Canceled,
					},
					Limit: 10,
				},
			},
			res: &t_api.Response{
				Kind: t_api.SearchPromises,
				SearchPromises: &t_api.SearchPromisesResponse{
					Status:   t_api.StatusOK,
					Cursor:   nil,
					Promises: []*promise.Promise{},
				},
			},
		},
		{
			name: "SearchPromisesCursor",
			grpcReq: &grpcApi.SearchPromisesRequest{
				Cursor: "eyJhbGciOiJIUzI1NiIsInR5cCI6IkpXVCJ9.eyJOZXh0Ijp7ImlkIjoiKiIsInN0YXRlcyI6WyJQRU5ESU5HIl0sImxpbWl0IjoxMCwic29ydElkIjoxMDB9fQ.VbqZxXyDuuOb6o-8CmraefFtDDnmThSopiRT_A-N__0",
			},
			req: &t_api.Request{
				Kind: t_api.SearchPromises,
				SearchPromises: &t_api.SearchPromisesRequest{
					Id: "*",
					States: []promise.State{
						promise.Pending,
					},
					Limit:  10,
					SortId: test.Int64ToPointer(100),
				},
			},
			res: &t_api.Response{
				Kind: t_api.SearchPromises,
				SearchPromises: &t_api.SearchPromisesResponse{
<<<<<<< HEAD
					Status:   t_api.StatusOK,
					Cursor:   nil, // not checked
=======
					Status: t_api.StatusOK,
					Cursor: &t_api.Cursor[t_api.SearchPromisesRequest]{
						Next: &t_api.SearchPromisesRequest{
							Id: "*",
							States: []promise.State{
								promise.Pending,
								promise.Resolved,
								promise.Rejected,
								promise.Timedout,
								promise.Canceled,
							},
							Limit:  10,
							SortId: test.Int64ToPointer(10),
						},
					},
>>>>>>> f8ac97f1
					Promises: []*promise.Promise{},
				},
			},
		},
		{
			name: "SearchPromisesPending",
			grpcReq: &grpcApi.SearchPromisesRequest{
				Id:    "*",
				State: grpcApi.SearchState_SEARCH_PENDING,
				Limit: 10,
			},
			req: &t_api.Request{
				Kind: t_api.SearchPromises,
				SearchPromises: &t_api.SearchPromisesRequest{
					Id: "*",
					States: []promise.State{
						promise.Pending,
					},
					Limit: 10,
				},
			},
			res: &t_api.Response{
				Kind: t_api.SearchPromises,
				SearchPromises: &t_api.SearchPromisesResponse{
					Status:   t_api.StatusOK,
					Cursor:   nil,
					Promises: []*promise.Promise{},
				},
			},
		},
		{
			name: "SearchPromisesResolved",
			grpcReq: &grpcApi.SearchPromisesRequest{
				Id:    "*",
				State: grpcApi.SearchState_SEARCH_RESOLVED,
				Limit: 10,
			},
			req: &t_api.Request{
				Kind: t_api.SearchPromises,
				SearchPromises: &t_api.SearchPromisesRequest{
					Id: "*",
					States: []promise.State{
						promise.Resolved,
					},
					Limit: 10,
				},
			},
			res: &t_api.Response{
				Kind: t_api.SearchPromises,
				SearchPromises: &t_api.SearchPromisesResponse{
					Status:   t_api.StatusOK,
					Cursor:   nil,
					Promises: []*promise.Promise{},
				},
			},
		},
		{
			name: "SearchPromisesRejected",
			grpcReq: &grpcApi.SearchPromisesRequest{
				Id:    "*",
				State: grpcApi.SearchState_SEARCH_REJECTED,
				Limit: 10,
			},
			req: &t_api.Request{
				Kind: t_api.SearchPromises,
				SearchPromises: &t_api.SearchPromisesRequest{
					Id: "*",
					States: []promise.State{
						promise.Rejected,
						promise.Timedout,
						promise.Canceled,
					},
					Limit: 10,
				},
			},
			res: &t_api.Response{
				Kind: t_api.SearchPromises,
				SearchPromises: &t_api.SearchPromisesResponse{
					Status:   t_api.StatusOK,
					Cursor:   nil,
					Promises: []*promise.Promise{},
				},
			},
		},
		{
			name: "SearchPromisesInvocation",
			grpcReq: &grpcApi.SearchPromisesRequest{
				Id: "*",
				Tags: map[string]string{
					"resonate:invocation": "true",
				},
				Limit: 10,
			},
			req: &t_api.Request{
				Kind: t_api.SearchPromises,
				SearchPromises: &t_api.SearchPromisesRequest{
					Id: "*",
					States: []promise.State{
						promise.Pending,
						promise.Resolved,
						promise.Rejected,
						promise.Timedout,
						promise.Canceled,
					},
					Tags: map[string]string{
						"resonate:invocation": "true",
					},
					Limit: 10,
				},
			},
			res: &t_api.Response{
				Kind: t_api.SearchPromises,
				SearchPromises: &t_api.SearchPromisesResponse{
					Status:   t_api.StatusOK,
					Cursor:   nil,
					Promises: []*promise.Promise{},
				},
			},
		},
	} {
		t.Run(tc.name, func(t *testing.T) {
			grpcTest.Load(t, tc.req, tc.res)

			ctx, cancel := context.WithTimeout(context.Background(), 100*time.Millisecond)
			defer cancel()

			_, err := grpcTest.client.SearchPromises(ctx, tc.grpcReq)
			if err != nil {
				t.Fatal(err)
			}

			select {
			case err := <-grpcTest.errors:
				t.Fatal(err)
			default:
			}
		})
	}

	if err := grpcTest.teardown(); err != nil {
		t.Fatal(err)
	}
}

func TestCreatePromise(t *testing.T) {
	grpcTest, err := setup()
	if err != nil {
		t.Fatal(err)
	}

	for _, tc := range []struct {
		name        string
		grpcReq     *grpcApi.CreatePromiseRequest
		req         *t_api.Request
		res         *t_api.Response
		noop        bool
		expectedErr codes.Code
	}{
		{
			name: "CreatePromise",
			grpcReq: &grpcApi.CreatePromiseRequest{
				Id:             "foo",
				IdempotencyKey: "bar",
				Strict:         true,
				Param: &grpcApi.Value{
					Headers: map[string]string{"a": "a", "b": "b", "c": "c"},
					Data:    []byte("pending"),
				},
				Timeout: 1,
			},
			req: &t_api.Request{
				Kind: t_api.CreatePromise,
				CreatePromise: &t_api.CreatePromiseRequest{
					Id:             "foo",
					IdempotencyKey: test.IdempotencyKeyToPointer("bar"),
					Strict:         true,
					Param: promise.Value{
						Headers: map[string]string{"a": "a", "b": "b", "c": "c"},
						Data:    []byte("pending"),
					},
					Timeout: 1,
				},
			},
			res: &t_api.Response{
				Kind: t_api.CreatePromise,
				CreatePromise: &t_api.CreatePromiseResponse{
					Status: t_api.StatusCreated,
					Promise: &promise.Promise{
						Id:    "foo",
						State: promise.Pending,
					},
				},
			},
			noop: false,
		},
		{
			name: "CreatePromiseMinimal",
			grpcReq: &grpcApi.CreatePromiseRequest{
				Id:      "foo",
				Timeout: 1,
			},
			req: &t_api.Request{
				Kind: t_api.CreatePromise,
				CreatePromise: &t_api.CreatePromiseRequest{
					Id:             "foo",
					IdempotencyKey: nil,
					Strict:         false,
					Param: promise.Value{
						Headers: nil,
						Data:    nil,
					},
					Timeout: 1,
				},
			},
			res: &t_api.Response{
				Kind: t_api.CreatePromise,
				CreatePromise: &t_api.CreatePromiseResponse{
					Status: t_api.StatusCreated,
					Promise: &promise.Promise{
						Id:    "foo",
						State: promise.Pending,
					},
				},
			},
			noop: false,
		},
		{
			name: "CreatePromiseTimeOutRequired",
			grpcReq: &grpcApi.CreatePromiseRequest{
				Id: "foo",
				// Timeout: 1,
			},
			req: &t_api.Request{
				Kind: t_api.CreatePromise,
				CreatePromise: &t_api.CreatePromiseRequest{
					Id:             "foo",
					IdempotencyKey: nil,
					Strict:         false,
					Param: promise.Value{
						Headers: nil,
						Data:    nil,
					},
					Timeout: 1,
				},
			},
			res: &t_api.Response{
				Kind: t_api.CreatePromise,
				CreatePromise: &t_api.CreatePromiseResponse{
					Status: t_api.StatusCreated,
					Promise: &promise.Promise{
						Id:    "foo",
						State: promise.Pending,
					},
				},
			},
			noop:        false,
			expectedErr: codes.InvalidArgument,
		},
	} {
		t.Run(tc.name, func(t *testing.T) {
			grpcTest.Load(t, tc.req, tc.res)

			ctx, cancel := context.WithTimeout(context.Background(), 100*time.Millisecond)
			defer cancel()

			res, err := grpcTest.client.CreatePromise(ctx, tc.grpcReq)
			if err != nil {
				s, ok := status.FromError(err)
				if !ok {
					t.Fatal(err)
				}
				assert.Equal(t, tc.expectedErr, s.Code())
				return
			}

			assert.Equal(t, tc.noop, res.Noop)

			select {
			case err := <-grpcTest.errors:
				t.Fatal(err)
			default:
			}
		})
	}

	if err := grpcTest.teardown(); err != nil {
		t.Fatal(err)
	}
}

func TestCancelPromise(t *testing.T) {
	grpcTest, err := setup()
	if err != nil {
		t.Fatal(err)
	}

	for _, tc := range []struct {
		name        string
		grpcReq     *grpcApi.CancelPromiseRequest
		req         *t_api.Request
		res         *t_api.Response
		noop        bool
		expectedErr codes.Code
	}{
		{
			name: "CancelPromise",
			grpcReq: &grpcApi.CancelPromiseRequest{
				Id:             "foo",
				IdempotencyKey: "bar",
				Strict:         true,
				Value: &grpcApi.Value{
					Headers: map[string]string{"a": "a", "b": "b", "c": "c"},
					Data:    []byte("cancel"),
				},
			},
			req: &t_api.Request{
				Kind: t_api.CancelPromise,
				CancelPromise: &t_api.CancelPromiseRequest{
					Id:             "foo",
					IdempotencyKey: test.IdempotencyKeyToPointer("bar"),
					Strict:         true,
					Value: promise.Value{
						Headers: map[string]string{"a": "a", "b": "b", "c": "c"},
						Data:    []byte("cancel"),
					},
				},
			},
			res: &t_api.Response{
				Kind: t_api.CancelPromise,
				CancelPromise: &t_api.CompletePromiseResponse{
					Status: t_api.StatusCreated,
					Promise: &promise.Promise{
						Id:    "foo",
						State: promise.Canceled,
					},
				},
			},
			noop: false,
		},
		{
			name: "CancelPromiseMinimal",
			grpcReq: &grpcApi.CancelPromiseRequest{
				Id: "foo",
			},
			req: &t_api.Request{
				Kind: t_api.CancelPromise,
				CancelPromise: &t_api.CancelPromiseRequest{
					Id:             "foo",
					IdempotencyKey: nil,
					Strict:         false,
					Value: promise.Value{
						Headers: nil,
						Data:    nil,
					},
				},
			},
			res: &t_api.Response{
				Kind: t_api.CancelPromise,
				CancelPromise: &t_api.CompletePromiseResponse{
					Status: t_api.StatusCreated,
					Promise: &promise.Promise{
						Id:    "foo",
						State: promise.Canceled,
					},
				},
			},
			noop: false,
		},
		{
			name: "CancelPromiseAlreadyResolved",
			grpcReq: &grpcApi.CancelPromiseRequest{
				Id: "foo",
			},
			req: &t_api.Request{
				Kind: t_api.CancelPromise,
				CancelPromise: &t_api.CancelPromiseRequest{
					Id:             "foo",
					IdempotencyKey: nil,
					Strict:         false,
					Value: promise.Value{
						Headers: nil,
						Data:    nil,
					},
				},
			},
			res: &t_api.Response{
				Kind: t_api.CancelPromise,
				CancelPromise: &t_api.CompletePromiseResponse{
					Status: t_api.StatusPromiseAlreadyResolved,
					Promise: &promise.Promise{
						Id:    "foo",
						State: promise.Resolved,
					},
				},
			},
			noop:        false,
			expectedErr: codes.PermissionDenied,
		},
	} {
		t.Run(tc.name, func(t *testing.T) {
			grpcTest.Load(t, tc.req, tc.res)

			ctx, cancel := context.WithTimeout(context.Background(), 100*time.Millisecond)
			defer cancel()

			res, err := grpcTest.client.CancelPromise(ctx, tc.grpcReq)
			if err != nil {
				s, ok := status.FromError(err)
				if !ok {
					t.Fatal(err)
				}
				assert.Equal(t, tc.expectedErr, s.Code())
				return
			}

			assert.Equal(t, tc.noop, res.Noop)

			select {
			case err := <-grpcTest.errors:
				t.Fatal(err)
			default:
			}
		})
	}

	if err := grpcTest.teardown(); err != nil {
		t.Fatal(err)
	}
}

func TestResolvePromise(t *testing.T) {
	grpcTest, err := setup()
	if err != nil {
		t.Fatal(err)
	}

	for _, tc := range []struct {
		name        string
		grpcReq     *grpcApi.ResolvePromiseRequest
		req         *t_api.Request
		res         *t_api.Response
		noop        bool
		expectedErr codes.Code
	}{
		{
			name: "ResolvePromise",
			grpcReq: &grpcApi.ResolvePromiseRequest{
				Id:             "foo",
				IdempotencyKey: "bar",
				Strict:         true,
				Value: &grpcApi.Value{
					Headers: map[string]string{"a": "a", "b": "b", "c": "c"},
					Data:    []byte("cancel"),
				},
			},
			req: &t_api.Request{
				Kind: t_api.ResolvePromise,
				ResolvePromise: &t_api.ResolvePromiseRequest{
					Id:             "foo",
					IdempotencyKey: test.IdempotencyKeyToPointer("bar"),
					Strict:         true,
					Value: promise.Value{
						Headers: map[string]string{"a": "a", "b": "b", "c": "c"},
						Data:    []byte("cancel"),
					},
				},
			},
			res: &t_api.Response{
				Kind: t_api.ResolvePromise,
				ResolvePromise: &t_api.CompletePromiseResponse{
					Status: t_api.StatusCreated,
					Promise: &promise.Promise{
						Id:    "foo",
						State: promise.Resolved,
					},
				},
			},
			noop: false,
		},
		{
			name: "ResolvePromiseMinimal",
			grpcReq: &grpcApi.ResolvePromiseRequest{
				Id: "foo",
			},
			req: &t_api.Request{
				Kind: t_api.ResolvePromise,
				ResolvePromise: &t_api.ResolvePromiseRequest{
					Id:             "foo",
					IdempotencyKey: nil,
					Strict:         false,
					Value: promise.Value{
						Headers: nil,
						Data:    nil,
					},
				},
			},
			res: &t_api.Response{
				Kind: t_api.ResolvePromise,
				ResolvePromise: &t_api.CompletePromiseResponse{
					Status: t_api.StatusCreated,
					Promise: &promise.Promise{
						Id:    "foo",
						State: promise.Resolved,
					},
				},
			},
			noop: false,
		},
		{
			name: "ResolvePromiseAlreadyRejected",
			grpcReq: &grpcApi.ResolvePromiseRequest{
				Id: "foo",
			},
			req: &t_api.Request{
				Kind: t_api.ResolvePromise,
				ResolvePromise: &t_api.ResolvePromiseRequest{
					Id:             "foo",
					IdempotencyKey: nil,
					Strict:         false,
					Value: promise.Value{
						Headers: nil,
						Data:    nil,
					},
				},
			},
			res: &t_api.Response{
				Kind: t_api.ResolvePromise,
				ResolvePromise: &t_api.CompletePromiseResponse{
					Status: t_api.StatusPromiseAlreadyRejected,
					Promise: &promise.Promise{
						Id:    "foo",
						State: promise.Rejected,
					},
				},
			},
			noop:        false,
			expectedErr: codes.PermissionDenied,
		},
	} {
		t.Run(tc.name, func(t *testing.T) {
			grpcTest.Load(t, tc.req, tc.res)

			ctx, cancel := context.WithTimeout(context.Background(), 100*time.Millisecond)
			defer cancel()

			res, err := grpcTest.client.ResolvePromise(ctx, tc.grpcReq)
			if err != nil {
				s, ok := status.FromError(err)
				if !ok {
					t.Fatal(err)
				}
				assert.Equal(t, tc.expectedErr, s.Code())
				return
			}

			assert.Equal(t, tc.noop, res.Noop)

			select {
			case err := <-grpcTest.errors:
				t.Fatal(err)
			default:
			}
		})
	}

	if err := grpcTest.teardown(); err != nil {
		t.Fatal(err)
	}
}

func TestRejectPromise(t *testing.T) {
	grpcTest, err := setup()
	if err != nil {
		t.Fatal(err)
	}

	for _, tc := range []struct {
		name        string
		grpcReq     *grpcApi.RejectPromiseRequest
		req         *t_api.Request
		res         *t_api.Response
		noop        bool
		expectedErr codes.Code
	}{
		{
			name: "RejectPromise",
			grpcReq: &grpcApi.RejectPromiseRequest{
				Id:             "foo",
				IdempotencyKey: "bar",
				Strict:         true,
				Value: &grpcApi.Value{
					Headers: map[string]string{"a": "a", "b": "b", "c": "c"},
					Data:    []byte("cancel"),
				},
			},
			req: &t_api.Request{
				Kind: t_api.RejectPromise,
				RejectPromise: &t_api.RejectPromiseRequest{
					Id:             "foo",
					IdempotencyKey: test.IdempotencyKeyToPointer("bar"),
					Strict:         true,
					Value: promise.Value{
						Headers: map[string]string{"a": "a", "b": "b", "c": "c"},
						Data:    []byte("cancel"),
					},
				},
			},
			res: &t_api.Response{
				Kind: t_api.RejectPromise,
				RejectPromise: &t_api.CompletePromiseResponse{
					Status: t_api.StatusCreated,
					Promise: &promise.Promise{
						Id:    "foo",
						State: promise.Rejected,
					},
				},
			},
			noop: false,
		},
		{
			name: "RejectPromiseMinimal",
			grpcReq: &grpcApi.RejectPromiseRequest{
				Id: "foo",
			},
			req: &t_api.Request{
				Kind: t_api.RejectPromise,
				RejectPromise: &t_api.RejectPromiseRequest{
					Id:             "foo",
					IdempotencyKey: nil,
					Strict:         false,
					Value: promise.Value{
						Headers: nil,
						Data:    nil,
					},
				},
			},
			res: &t_api.Response{
				Kind: t_api.RejectPromise,
				RejectPromise: &t_api.CompletePromiseResponse{
					Status: t_api.StatusCreated,
					Promise: &promise.Promise{
						Id:    "foo",
						State: promise.Rejected,
					},
				},
			},
			noop: false,
		},
		{
			name: "RejectPromiseAlreadyResolved",
			grpcReq: &grpcApi.RejectPromiseRequest{
				Id: "foo",
			},
			req: &t_api.Request{
				Kind: t_api.RejectPromise,
				RejectPromise: &t_api.RejectPromiseRequest{
					Id:             "foo",
					IdempotencyKey: nil,
					Strict:         false,
					Value: promise.Value{
						Headers: nil,
						Data:    nil,
					},
				},
			},
			res: &t_api.Response{
				Kind: t_api.RejectPromise,
				RejectPromise: &t_api.CompletePromiseResponse{
					Status: t_api.StatusPromiseAlreadyResolved,
					Promise: &promise.Promise{
						Id:    "foo",
						State: promise.Resolved,
					},
				},
			},
			noop:        false,
			expectedErr: codes.PermissionDenied,
		},
	} {
		t.Run(tc.name, func(t *testing.T) {
			grpcTest.Load(t, tc.req, tc.res)

			ctx, cancel := context.WithTimeout(context.Background(), 100*time.Millisecond)
			defer cancel()

			res, err := grpcTest.client.RejectPromise(ctx, tc.grpcReq)
			if err != nil {
				s, ok := status.FromError(err)
				if !ok {
					t.Fatal(err)
				}
				assert.Equal(t, tc.expectedErr, s.Code())
				return
			}

			assert.Equal(t, tc.noop, res.Noop)

			select {
			case err := <-grpcTest.errors:
				t.Fatal(err)
			default:
			}
		})
	}

	if err := grpcTest.teardown(); err != nil {
		t.Fatal(err)
	}
}<|MERGE_RESOLUTION|>--- conflicted
+++ resolved
@@ -211,26 +211,8 @@
 			res: &t_api.Response{
 				Kind: t_api.SearchPromises,
 				SearchPromises: &t_api.SearchPromisesResponse{
-<<<<<<< HEAD
 					Status:   t_api.StatusOK,
 					Cursor:   nil, // not checked
-=======
-					Status: t_api.StatusOK,
-					Cursor: &t_api.Cursor[t_api.SearchPromisesRequest]{
-						Next: &t_api.SearchPromisesRequest{
-							Id: "*",
-							States: []promise.State{
-								promise.Pending,
-								promise.Resolved,
-								promise.Rejected,
-								promise.Timedout,
-								promise.Canceled,
-							},
-							Limit:  10,
-							SortId: test.Int64ToPointer(10),
-						},
-					},
->>>>>>> f8ac97f1
 					Promises: []*promise.Promise{},
 				},
 			},
@@ -316,7 +298,7 @@
 			},
 		},
 		{
-			name: "SearchPromisesInvocation",
+			name: "SearchPromisesTags",
 			grpcReq: &grpcApi.SearchPromisesRequest{
 				Id: "*",
 				Tags: map[string]string{
