--- conflicted
+++ resolved
@@ -107,36 +107,6 @@
 			recv: &receiver.Recv{Type: "sqs", Data: []byte(`{"url":"https://sqs.us-west-2.amazonaws.com/123456789012/my-queue_123-456"}`)},
 			ok:   true,
 		},
-<<<<<<< HEAD
-		// nats scheme
-		{
-			name: "valid nats url",
-			url:  "nats:///my-queue",
-			recv: &receiver.Recv{Type: "nats", Data: []byte(`{"subject":"my-queue"}`)},
-			ok:   true,
-		},
-		{
-			name: "valid nats url with nested subject name",
-			url:  "nats:///orders.processing.priority",
-			recv: &receiver.Recv{Type: "nats", Data: []byte(`{"subject":"orders.processing.priority"}`)},
-			ok:   true,
-		},
-		{
-			name: "valid nats url with queue group subject",
-			url:  "nats:///workers.queue",
-			recv: &receiver.Recv{Type: "nats", Data: []byte(`{"subject":"workers.queue"}`)},
-			ok:   true,
-		},
-		{
-			name: "valid nats url with special characters in subject name",
-			url:  "nats:///my-queue_123-456",
-			recv: &receiver.Recv{Type: "nats", Data: []byte(`{"subject":"my-queue_123-456"}`)},
-			ok:   true,
-		},
-		{
-			name: "nats url with empty subject",
-			url:  "nats:///",
-=======
 		// kafka scheme
 		{
 			name: "valid kafka url",
@@ -177,39 +147,16 @@
 		{
 			name: "kafka url with empty topic",
 			url:  "kafka://",
->>>>>>> 1659cdd6
 			recv: nil,
 			ok:   false,
 		},
 		{
-<<<<<<< HEAD
-			name: "nats url with missing subject",
-			url:  "nats://",
-=======
 			name: "kafka url with empty host",
 			url:  "kafka:///",
->>>>>>> 1659cdd6
 			recv: nil,
 			ok:   false,
 		},
 		{
-<<<<<<< HEAD
-			name: "nats url with wildcard subject",
-			url:  "nats:///orders.*",
-			recv: &receiver.Recv{Type: "nats", Data: []byte(`{"subject":"orders.*"}`)},
-			ok:   true,
-		},
-		{
-			name: "nats url with multi-level wildcard subject",
-			url:  "nats:///orders.>",
-			recv: &receiver.Recv{Type: "nats", Data: []byte(`{"subject":"orders.\u003e"}`)},
-			ok:   true,
-		},
-		{
-			name: "nats url with subject containing dots and slashes",
-			url:  "nats:///api/v1/orders.process",
-			recv: &receiver.Recv{Type: "nats", Data: []byte(`{"subject":"api/v1/orders.process"}`)},
-=======
 			name: "kafka url with query params but no key",
 			url:  "kafka://my-topic?other=value",
 			recv: &receiver.Recv{Type: "kafka", Data: []byte(`{"topic":"my-topic"}`)},
@@ -225,7 +172,6 @@
 			name: "kafka url with URL encoded key",
 			url:  "kafka://my-topic?key=partition%20key",
 			recv: &receiver.Recv{Type: "kafka", Data: []byte(`{"key":"partition key","topic":"my-topic"}`)},
->>>>>>> 1659cdd6
 			ok:   true,
 		},
 		// unsupported scheme
