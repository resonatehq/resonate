package dst

import (
	"fmt"
	"math/rand" // nosemgrep
	"strconv"

	"github.com/resonatehq/resonate/internal/kernel/t_api"
	"github.com/resonatehq/resonate/pkg/promise"
	"github.com/resonatehq/resonate/pkg/subscription"
)

type Generator struct {
	ticks            int64
	idSet            []string
	idemotencyKeySet []*promise.IdempotencyKey
	headersSet       []map[string]string
	dataSet          [][]byte
	tagsSet          []map[string]string
	urlSet           []string
	retrySet         []int
	requests         []RequestGenerator
}

type RequestGenerator func(*rand.Rand, int64) *t_api.Request

func NewGenerator(r *rand.Rand, config *Config) *Generator {
	idSet := make([]string, config.Ids)
	for i := 0; i < config.Ids; i++ {
		idSet[i] = strconv.Itoa(i)
	}

	idempotencyKeySet := []*promise.IdempotencyKey{}
	for i := 0; i < config.IdempotencyKeys; i++ {
		s := strconv.Itoa(i)
		idempotencyKey := promise.IdempotencyKey(s)
		idempotencyKeySet = append(idempotencyKeySet, &idempotencyKey, nil) // half of all idempotencyKeys are nil
	}

	headersSet := []map[string]string{}
	for i := 0; i < config.Headers; i++ {
		headers := map[string]string{}
		for j := 0; j < r.Intn(3)+1; j++ {
			headers[strconv.Itoa(j)] = fmt.Sprintf("%d.%d", i, j)
		}

		headersSet = append(headersSet, headers, nil) // half of all headers are nil
	}

	dataSet := [][]byte{}
	for i := 0; i < config.Data; i++ {
		dataSet = append(dataSet, []byte(strconv.Itoa(i)), nil) // half of all values are nil
	}

	tagsSet := []map[string]string{}
	for i := 0; i < config.Tags; i++ {
		tags := map[string]string{}
		for j := 0; j < r.Intn(4); j++ {
			tags[strconv.Itoa(j)] = fmt.Sprintf("%d.%d", i, j)
		}

		tagsSet = append(tagsSet, tags, nil) // half of all tags are nil
	}

	retrySet := make([]int, config.Retries)
	for i := 0; i < config.Retries; i++ {
		retrySet[i] = i
	}

	urlSet := make([]string, config.Urls)
	for i := 0; i < config.Urls; i++ {
		urlSet[i] = fmt.Sprintf("https://resonatehq.io/%d", i)
	}

	return &Generator{
		ticks:            config.Ticks,
		idSet:            idSet,
		idemotencyKeySet: idempotencyKeySet,
		headersSet:       headersSet,
		dataSet:          dataSet,
		tagsSet:          tagsSet,
		urlSet:           urlSet,
		retrySet:         retrySet,
	}
}

func (g *Generator) AddRequest(request RequestGenerator) {
	g.requests = append(g.requests, request)
}

func (g *Generator) Generate(r *rand.Rand, t int64, n int, cursors []*t_api.Request) []*t_api.Request {
	reqs := []*t_api.Request{}

	for i := 0; i < n; i++ {
		bound := len(g.requests)
		if len(cursors) > 0 {
			bound = bound + 1
		}

		switch j := r.Intn(bound); j {
		case len(g.requests):
			reqs = append(reqs, cursors[r.Intn(len(cursors))])
		default:
			f := g.requests[j]
			reqs = append(reqs, f(r, t))
		}

	}

	return reqs
}

// PROMISE

func (g *Generator) GenerateReadPromise(r *rand.Rand, t int64) *t_api.Request {
	id := g.idSet[r.Intn(len(g.idSet))]

	return &t_api.Request{
		Kind: t_api.ReadPromise,
		ReadPromise: &t_api.ReadPromiseRequest{
			Id: id,
		},
	}
}

func (g *Generator) GenerateSearchPromises(r *rand.Rand, t int64) *t_api.Request {
	limit := RangeIntn(r, 1, 11)
	states := []promise.State{}

<<<<<<< HEAD
	// query
	var query string
=======
	var id string
>>>>>>> f8ac97f1
	switch r.Intn(2) {
	case 0:
		id = fmt.Sprintf("*%d", r.Intn(10))
	default:
		id = fmt.Sprintf("%d*", r.Intn(10))
	}

	// states
	for i := 0; i < r.Intn(5); i++ {
		switch r.Intn(5) {
		case 0:
			states = append(states, promise.Pending)
		case 1:
			states = append(states, promise.Resolved)
		case 2:
			states = append(states, promise.Rejected)
		case 3:
			states = append(states, promise.Timedout)
		case 4:
			states = append(states, promise.Canceled)
		}
	}

	// tags
	tags := g.tagsSet[r.Intn(len(g.tagsSet))]

	return &t_api.Request{
		Kind: t_api.SearchPromises,
		SearchPromises: &t_api.SearchPromisesRequest{
<<<<<<< HEAD
			Id:     query,
=======
			Id:     id,
>>>>>>> f8ac97f1
			States: states,
			Tags:   tags,
			Limit:  limit,
		},
	}
}

func (g *Generator) GenerateCreatePromise(r *rand.Rand, t int64) *t_api.Request {
	id := g.idSet[r.Intn(len(g.idSet))]
	idempotencyKey := g.idemotencyKeySet[r.Intn(len(g.idemotencyKeySet))]
	data := g.dataSet[r.Intn(len(g.dataSet))]
	headers := g.headersSet[r.Intn(len(g.headersSet))]
	tags := g.tagsSet[r.Intn(len(g.tagsSet))]
	timeout := RangeInt63n(r, t, g.ticks)
	strict := r.Intn(2) == 0

	return &t_api.Request{
		Kind: t_api.CreatePromise,
		CreatePromise: &t_api.CreatePromiseRequest{
			Id: id,
			Param: promise.Value{
				Headers: headers,
				Data:    data,
			},
			Timeout:        timeout,
			IdempotencyKey: idempotencyKey,
			Tags:           tags,
			Strict:         strict,
		},
	}
}

func (g *Generator) GenerateCancelPromise(r *rand.Rand, t int64) *t_api.Request {
	id := g.idSet[r.Intn(len(g.idSet))]
	idempotencyKey := g.idemotencyKeySet[r.Intn(len(g.idemotencyKeySet))]
	data := g.dataSet[r.Intn(len(g.dataSet))]
	headers := g.headersSet[r.Intn(len(g.headersSet))]
	strict := r.Intn(2) == 0

	return &t_api.Request{
		Kind: t_api.CancelPromise,
		CancelPromise: &t_api.CancelPromiseRequest{
			Id: id,
			Value: promise.Value{
				Headers: headers,
				Data:    data,
			},
			IdempotencyKey: idempotencyKey,
			Strict:         strict,
		},
	}
}

func (g *Generator) GenerateResolvePromise(r *rand.Rand, t int64) *t_api.Request {
	id := g.idSet[r.Intn(len(g.idSet))]
	idempotencyKey := g.idemotencyKeySet[r.Intn(len(g.idemotencyKeySet))]
	data := g.dataSet[r.Intn(len(g.dataSet))]
	headers := g.headersSet[r.Intn(len(g.headersSet))]
	strict := r.Intn(2) == 0

	return &t_api.Request{
		Kind: t_api.ResolvePromise,
		ResolvePromise: &t_api.ResolvePromiseRequest{
			Id: id,
			Value: promise.Value{
				Headers: headers,
				Data:    data,
			},
			IdempotencyKey: idempotencyKey,
			Strict:         strict,
		},
	}
}

func (g *Generator) GenerateRejectPromise(r *rand.Rand, t int64) *t_api.Request {
	id := g.idSet[r.Intn(len(g.idSet))]
	idempotencyKey := g.idemotencyKeySet[r.Intn(len(g.idemotencyKeySet))]
	data := g.dataSet[r.Intn(len(g.dataSet))]
	headers := g.headersSet[r.Intn(len(g.headersSet))]
	strict := r.Intn(2) == 0

	return &t_api.Request{
		Kind: t_api.RejectPromise,
		RejectPromise: &t_api.RejectPromiseRequest{
			Id: id,
			Value: promise.Value{
				Headers: headers,
				Data:    data,
			},
			IdempotencyKey: idempotencyKey,
			Strict:         strict,
		},
	}
}

// SCHEDULE

func (g *Generator) GenerateReadSchedule(r *rand.Rand, t int64) *t_api.Request {
	id := g.idSet[r.Intn(len(g.idSet))]

	return &t_api.Request{
		Kind: t_api.ReadSchedule,
		ReadSchedule: &t_api.ReadScheduleRequest{
			Id: id,
		},
	}
}

func (g *Generator) GenerateCreateSchedule(r *rand.Rand, t int64) *t_api.Request {
	id := g.idSet[r.Intn(len(g.idSet))]
	cron := fmt.Sprintf("%d %d * * *", r.Intn(60), r.Intn(24))
	idempotencyKey := g.idemotencyKeySet[r.Intn(len(g.idemotencyKeySet))]
	headers := g.headersSet[r.Intn(len(g.headersSet))]
	data := g.dataSet[r.Intn(len(g.dataSet))]
	timeout := RangeInt63n(r, t, g.ticks)

	return &t_api.Request{
		Kind: t_api.CreateSchedule,
		CreateSchedule: &t_api.CreateScheduleRequest{
			Id:             id,
			Desc:           "",
			Cron:           cron,
			PromiseId:      fmt.Sprintf("%s.{{.timestamp}}", id),
			PromiseParam:   promise.Value{Headers: headers, Data: data},
			PromiseTimeout: timeout,
			IdempotencyKey: idempotencyKey,
		},
	}
}

func (g *Generator) GenerateDeleteSchedule(r *rand.Rand, t int64) *t_api.Request {
	id := g.idSet[r.Intn(len(g.idSet))]

	return &t_api.Request{
		Kind: t_api.DeleteSchedule,
		DeleteSchedule: &t_api.DeleteScheduleRequest{
			Id: id,
		},
	}
}

func (g *Generator) GenerateReadSubscriptions(r *rand.Rand, t int64) *t_api.Request {
	limit := r.Intn(10)
	id := g.idSet[r.Intn(len(g.idSet))]

	return &t_api.Request{
		Kind: t_api.ReadSubscriptions,
		ReadSubscriptions: &t_api.ReadSubscriptionsRequest{
			PromiseId: id,
			Limit:     limit,
		},
	}
}

func (g *Generator) GenerateCreateSubscription(r *rand.Rand, t int64) *t_api.Request {
	id := g.idSet[r.Intn(len(g.idSet))]
	promiseId := g.idSet[r.Intn(len(g.idSet))]
	url := g.urlSet[r.Intn(len(g.urlSet))]
	delay := g.retrySet[r.Intn(len(g.retrySet))]
	attempts := RangeIntn(r, 1, 4)

	return &t_api.Request{
		Kind: t_api.CreateSubscription,
		CreateSubscription: &t_api.CreateSubscriptionRequest{
			Id:        id,
			PromiseId: promiseId,
			Url:       url,
			RetryPolicy: &subscription.RetryPolicy{
				Delay:    int64(delay),
				Attempts: int64(attempts),
			},
		},
	}
}

func (g *Generator) GenerateDeleteSubscription(r *rand.Rand, t int64) *t_api.Request {
	id := g.idSet[r.Intn(len(g.idSet))]
	promiseId := g.idSet[r.Intn(len(g.idSet))]

	return &t_api.Request{
		Kind: t_api.DeleteSubscription,
		DeleteSubscription: &t_api.DeleteSubscriptionRequest{
			Id:        id,
			PromiseId: promiseId,
		},
	}
}<|MERGE_RESOLUTION|>--- conflicted
+++ resolved
@@ -127,12 +127,7 @@
 	limit := RangeIntn(r, 1, 11)
 	states := []promise.State{}
 
-<<<<<<< HEAD
-	// query
-	var query string
-=======
 	var id string
->>>>>>> f8ac97f1
 	switch r.Intn(2) {
 	case 0:
 		id = fmt.Sprintf("*%d", r.Intn(10))
@@ -162,11 +157,7 @@
 	return &t_api.Request{
 		Kind: t_api.SearchPromises,
 		SearchPromises: &t_api.SearchPromisesRequest{
-<<<<<<< HEAD
-			Id:     query,
-=======
 			Id:     id,
->>>>>>> f8ac97f1
 			States: states,
 			Tags:   tags,
 			Limit:  limit,
