package cmd

import (
	"os"

	"github.com/resonatehq/resonate/cmd/config"
	"github.com/resonatehq/resonate/cmd/dev"
	"github.com/resonatehq/resonate/cmd/dst"
	"github.com/resonatehq/resonate/cmd/invoke"
	"github.com/resonatehq/resonate/cmd/migrate"
	"github.com/resonatehq/resonate/cmd/projects"
	"github.com/resonatehq/resonate/cmd/promises"
	"github.com/resonatehq/resonate/cmd/schedules"
	"github.com/resonatehq/resonate/cmd/serve"
	"github.com/resonatehq/resonate/cmd/tasks"
	"github.com/resonatehq/resonate/cmd/tree"
	"github.com/resonatehq/resonate/internal"
	httpPlugin "github.com/resonatehq/resonate/internal/app/plugins/http"
	"github.com/resonatehq/resonate/internal/app/plugins/poll"
	"github.com/resonatehq/resonate/internal/app/subsystems/aio/router"
	"github.com/resonatehq/resonate/internal/app/subsystems/aio/sender"
	"github.com/resonatehq/resonate/internal/app/subsystems/aio/store/postgres"
	"github.com/resonatehq/resonate/internal/app/subsystems/aio/store/sqlite"
	"github.com/resonatehq/resonate/internal/app/subsystems/api/grpc"
	"github.com/resonatehq/resonate/internal/app/subsystems/api/http"
	"github.com/spf13/cobra"
	"github.com/spf13/viper"
)

var rootCmd = &cobra.Command{
	Use:     "resonate",
	Short:   "Resonate: distributed async await",
	Version: internal.Version(),
}

<<<<<<< HEAD
var cfg = &config.Config{}
var vip = viper.New()
=======
func init() {
	// Create config
	cfg := &config.Config{}
>>>>>>> 25c45259

func init() {
	// Add Subsystems
	cfg.API.Subsystems.Add("http", true, &http.Config{})
	cfg.API.Subsystems.Add("grpc", true, &grpc.Config{})
	cfg.AIO.Subsystems.Add("router", true, &router.Config{})
	cfg.AIO.Subsystems.Add("sender", true, &sender.Config{})
	cfg.AIO.Subsystems.Add("store-postgres", false, &postgres.Config{}) // do not change order
	cfg.AIO.Subsystems.Add("store-sqlite", true, &sqlite.Config{})

	// Add Plugins
	cfg.AIO.Plugins.Add("http", true, &httpPlugin.Config{})
	cfg.AIO.Plugins.Add("poll", true, &poll.Config{})

	// Add Subcommands
	rootCmd.AddCommand(dev.NewCmd(cfg, viper.New()))
	rootCmd.AddCommand(dst.NewCmd())
	rootCmd.AddCommand(invoke.NewCmd())
	rootCmd.AddCommand(migrate.NewCmd(cfg, viper.New()))
	rootCmd.AddCommand(projects.NewCmd())
	rootCmd.AddCommand(promises.NewCmd())
	rootCmd.AddCommand(schedules.NewCmd())
	rootCmd.AddCommand(serve.NewCmd(cfg, viper.New()))
	rootCmd.AddCommand(tasks.NewCmd())
	rootCmd.AddCommand(tree.NewCmd())

	// Set default output
	rootCmd.SetOut(os.Stdout)
	rootCmd.SetErr(os.Stderr)
}

func Execute() {
	if err := rootCmd.Execute(); err != nil {
		os.Exit(1)
	}
}<|MERGE_RESOLUTION|>--- conflicted
+++ resolved
@@ -27,20 +27,13 @@
 	"github.com/spf13/viper"
 )
 
+var cfg = &config.Config{}
+
 var rootCmd = &cobra.Command{
 	Use:     "resonate",
 	Short:   "Resonate: distributed async await",
 	Version: internal.Version(),
 }
-
-<<<<<<< HEAD
-var cfg = &config.Config{}
-var vip = viper.New()
-=======
-func init() {
-	// Create config
-	cfg := &config.Config{}
->>>>>>> 25c45259
 
 func init() {
 	// Add Subsystems
