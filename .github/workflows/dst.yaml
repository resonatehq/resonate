--- conflicted
+++ resolved
@@ -74,19 +74,11 @@
         run: [1, 2]
 
     env:
-<<<<<<< HEAD
       DST_AIO_SUBSYSTEMS_STOREPOSTGRES_CONFIG_HOST: "localhost"
       DST_AIO_SUBSYSTEMS_STOREPOSTGRES_CONFIG_PORT: "5432"
       DST_AIO_SUBSYSTEMS_STOREPOSTGRES_CONFIG_USERNAME: "postgres"
       DST_AIO_SUBSYSTEMS_STOREPOSTGRES_CONFIG_PASSWORD: "password"
       DST_AIO_SUBSYSTEMS_STOREPOSTGRES_CONFIG_DATABASE: "resonate_dst"
-=======
-      AIO_SUBSYSTEMS_STOREPOSTGRES_CONFIG_HOST: "localhost"
-      AIO_SUBSYSTEMS_STOREPOSTGRES_CONFIG_PORT: "5432"
-      AIO_SUBSYSTEMS_STOREPOSTGRES_CONFIG_USERNAME: "username"
-      AIO_SUBSYSTEMS_STOREPOSTGRES_CONFIG_PASSWORD: "password"
-      AIO_SUBSYSTEMS_STOREPOSTGRES_CONFIG_DATABASE: "resonate_dst"
->>>>>>> b0dba8e8
 
     services:
       postgres:
